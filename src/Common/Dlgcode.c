--- conflicted
+++ resolved
@@ -15638,7 +15638,6 @@
 	}
 
 	return bResult;
-<<<<<<< HEAD
 }
 
 /* return TRUE if Windows is in Test Signing mode */
@@ -15855,6 +15854,4 @@
 	}
 
 	return bRet;
-=======
->>>>>>> 36f71280
 }